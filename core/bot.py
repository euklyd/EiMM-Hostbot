import asyncio
import json
import logging
import re
import time
from pathlib import Path
from typing import List, Optional, Callable, Union, Any, Tuple, Iterable

import discord
from discord.ext import commands

from conf.conf import Conf

# from core.checks import Checks
from core.imgur import Imgur


class Bot(commands.Bot):
<<<<<<< HEAD
    def __init__(self, command_prefix: Union[str, Iterable[str], Callable[['Bot', discord.Message], str]], conf: Conf,
                 cogs=Iterable[str], help_command=None, description: str = None, **options):
=======
    def __init__(
        self,
        command_prefix: Union[str, Iterable[str], Callable[["Bot", discord.Message], str]],
        conf: Conf,
        help_command=None,
        description: str = None,
        **options,
    ):
>>>>>>> ba73886b
        if help_command is None:
            super().__init__(command_prefix, description=description, **options)
        else:
            super().__init__(command_prefix, help_command=help_command, description=description, **options)
        self.conf = conf  # type: Conf
        self._greentick = self.get_emoji(conf.greentick_id)  # type: discord.Emoji
        self._redtick = self.get_emoji(conf.redtick_id)  # type: discord.Emoji
        self._boostemoji = self.get_emoji(conf.boostemoji_id)  # type: discord.Emoji
        self._waitemoji = self.get_emoji(conf.waitemoji_id)  # type: discord.Emoji
        self._cogs = cogs

        if Path("conf/google_creds.json").exists():
            self.google_creds = "conf/google_creds.json"
            self.google_scope = ["https://spreadsheets.google.com/feeds", "https://www.googleapis.com/auth/drive"]
        else:
            # TODO: Add a warn log.
            self.google_creds = None
            self.google_scope = None

        if conf.imgur_keys:
            self.imgur = Imgur(conf.imgur_keys)
        else:
            self.imgur = None

        # I don't like circular includes but there's a bunch of API methods that might need to be invoked
        # when checking commands.
        # TODO: implement
        # self.checks = Checks(self)

    @property
    def greentick(self) -> discord.Emoji:
        if self._greentick is None:
            self._greentick = self.get_emoji(self.conf.greentick_id)  # type: discord.Emoji
        return self._greentick

    @property
    def redtick(self) -> discord.Emoji:
        if self._redtick is None:
            self._redtick = self.get_emoji(self.conf.redtick_id)  # type: discord.Emoji
        return self._redtick

    @property
    def boostemoji(self) -> discord.Emoji:
        if self._boostemoji is None:
            self._boostemoji = self.get_emoji(self.conf.boostemoji_id)  # type: discord.Emoji
        return self._boostemoji

    @property
    def waitemoji(self) -> discord.Emoji:
        if self._waitemoji is None:
            self._waitemoji = self.get_emoji(self.conf.waitemoji_id)
        return self._waitemoji

    @property
    def default_command_prefix(self) -> str:
        return self.command_prefix[0]

    async def setup_hook(self):
        print(self._cogs)
        for cog in self._cogs:
            try:
                await self.load_extension(f'cogs.{cog}')
                logging.warning(f'loaded cogs.{cog}')
            except commands.errors.ExtensionNotFound:
                await self.load_extension(f'plugins.{cog}')
                logging.warning(f'loaded plugins.{cog}')

    async def on_message(self, message: discord.Message):
        """
        Override parent class on_message with author spoofing.

        Spoof with "<message content> -a @user" or "<message content> -a <userid>".
        """
        regex = r"^(.*[^ ]) +-a (?:<@!?(\d+)>|(\d+))$"
        match = re.match(regex, message.content, flags=re.DOTALL)
        if match is not None:
            if message.author.id != self.owner_id:
                await message.channel.send("You shouldn't be doing this...")
                return

            # As long as the invoker is the bot owner, go ahead and spoof it
            message.content = match.group(1)
            # this is my bot and you cannot stop me!
            userid = int(match.group(2) if match.group(2) is not None else match.group(3))
            if message.guild is not None:
                message.author = message.guild.get_member(userid)
            if message.guild is None or message.author is None:
                # the second case is in case it was a user who's not on the guild
                message.author = await self.fetch_user(userid)
            logging.info(f'spoofing message "{message.content}" as user "{message.author}"')

        await super().on_message(message)

    async def wait_for_first(
        self, events: List[str], *, checks: Optional[List[Callable[..., bool]]] = None, timeout: float = None
    ) -> Tuple[Any, str]:
        """|coro|

        Waits for the first of multiple WebSocket events to be dispatched.

        This could be used to wait for a user to reply to a message,
        or to react to a message, or to edit a message in a self-contained
        way.

        The ``timeout`` parameter is passed onto :func:`asyncio.wait_for`. By default,
        it does not timeout. Note that this does propagate the
        :exc:`asyncio.TimeoutError` for you in case of timeout and is provided for
        ease of use.

        In case the event returns multiple arguments, a :class:`tuple` containing those
        arguments is returned instead. Please check the
        :ref:`documentation <discord-api-events>` for a list of events and their
        parameters.

        This function returns the **first event that meets the requirements**.

        Parameters
        ------------
        events: List[:class:`str`]
            The event names, similar to the :ref:`event reference <discord-api-events>`,
            but without the ``on_`` prefix, to wait for.
        checks: Optional[List[Callable[..., :class:`bool`]]]
            A list of predicates corresponding to each event name, to check what to wait for.
            The arguments must meet the parameters of the event being waited for.
        timeout: Optional[:class:`float`]
            The number of seconds to wait before timing out and raising
            :exc:`asyncio.TimeoutError`.

        Raises
        -------
        asyncio.TimeoutError
            If a timeout is provided and it was reached.

        Returns
        --------
        Any
            Returns no arguments, a single argument, or a :class:`tuple` of multiple
            arguments that mirrors the parameters passed in the
            :ref:`event reference <discord-api-events>`.
        """

        if checks is None:
            checks = [None] * len(events)

        assert len(events) == len(checks), "number of events and checks must be equal"

        futures = []  # type: List[asyncio.Future]

        for event, check in zip(events, checks):
            future = self.loop.create_future()
            if check is None:

                def _check(*args):
                    return True

                check = _check

            ev = event.lower()
            try:
                listeners = self._listeners[ev]
            except KeyError:
                listeners = []
                self._listeners[ev] = listeners

            listeners.append((future, check))
            futures.append(future)

        complete, pending = await asyncio.wait(
            futures, timeout=timeout, loop=self.loop, return_when=asyncio.FIRST_COMPLETED
        )
        for future in pending:  # type: asyncio.Future
            future.cancel()
        if len(complete) == 0:
            raise asyncio.TimeoutError
        completed_future = complete.pop()  # type: asyncio.Future
        index = futures.index(completed_future)
        event_type = events[index]
        return completed_future.result(), event_type<|MERGE_RESOLUTION|>--- conflicted
+++ resolved
@@ -16,19 +16,15 @@
 
 
 class Bot(commands.Bot):
-<<<<<<< HEAD
-    def __init__(self, command_prefix: Union[str, Iterable[str], Callable[['Bot', discord.Message], str]], conf: Conf,
-                 cogs=Iterable[str], help_command=None, description: str = None, **options):
-=======
     def __init__(
         self,
-        command_prefix: Union[str, Iterable[str], Callable[["Bot", discord.Message], str]],
+        command_prefix: Union[str, Iterable[str], Callable[['Bot', discord.Message], str]],
         conf: Conf,
+        cogs=Iterable[str],
         help_command=None,
         description: str = None,
-        **options,
+        **options
     ):
->>>>>>> ba73886b
         if help_command is None:
             super().__init__(command_prefix, description=description, **options)
         else:
