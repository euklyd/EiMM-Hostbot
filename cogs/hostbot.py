--- conflicted
+++ resolved
@@ -762,11 +762,7 @@
             await ctx.send("Your confessional is too long! Please keep it below 1900 characters.")
             await ctx.message.add_reaction(ctx.bot.redtick)
             return
-<<<<<<< HEAD
         gy_channel = session.query(hbs.Channel).filter_by(type="graveyard", server_id=ctx.guild.id).one_or_none()
-        gy_channel = ctx.guild.get_channel(gy_channel.id)  # type: discord.TextChannel
-        msg = msg.replace("@everyone", "@\u200beveryone").replace("@here", "@\u200bhere")  # \u200b aka zero-width space
-=======
         confs_channel = (
             session.query(hbs.Channel)
                 .filter_by(type="confessionals", server_id=ctx.guild.id)
@@ -776,7 +772,6 @@
         msg = msg.replace("@everyone", "@\u200beveryone").replace(
             "@here", "@\u200bhere"
         )  # \u200b aka zero-width space
->>>>>>> 3b5b4ff8
         conf = f"**Confessional from {ctx.author}:**\n>>> {msg}"
         await confs_channel.send(conf)
         await ctx.message.add_reaction(ctx.bot.greentick)
