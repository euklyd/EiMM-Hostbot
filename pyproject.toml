--- conflicted
+++ resolved
@@ -2,7 +2,7 @@
 name = "EiMM Hostbot"
 version = "0.1.0"
 description = "EiMM hostbot for eimm things"
-authors = ["Your Name <you@example.com>"]
+authors = ["euklyd <you@example.com>"]
 
 [tool.poetry.dependencies]
 python = "^3.9.10"
@@ -16,20 +16,14 @@
 Pillow = "^9.0.1"
 pycountry = "^22.3.5"
 python-Levenshtein = "^0.12.2"
-<<<<<<< HEAD
 pytz = "^2022.1"
-SQLAlchemy = "^1.4.32"
 "discord.py" = {git = "https://github.com/Rapptz/discord.py.git", rev = "master"}
 gspread-asyncio = "^1.5.3"
-=======
-pytz = "^2021.3"
 SQLAlchemy = "^1.4.39"
 aiosqlite = "^0.17.0"
->>>>>>> ef4018ea
 
 [tool.poetry.dev-dependencies]
 black = "^22.1.0"
-ipython = "^8.1.1"
 
 [tool.black]
 line-length = 120
