import asyncio
import csv
import io
import json
import random
import re
import urllib
from datetime import datetime
from pathlib import Path
from typing import Optional, List, Dict, Any

import aiohttp
import discord
import requests
from discord.ext import commands
from fuzzywuzzy import process
from sqlalchemy.ext.asyncio import create_async_engine, AsyncEngine, AsyncSession
from sqlalchemy.future import select
from sqlalchemy.orm import sessionmaker

from core.bot import Bot
from schemas.scryfall_schema import ScryfallText, Base

API = 'https://api.scryfall.com/'
SCRYFALL_SEARCH_ENDPOINT = "https://api.scryfall.com/cards/search"
SCRYFALL_CARD_ID_ENDPOINT = "https://api.scryfall.com/cards"
YGOPRO_ENDPOINT = "https://db.ygoprodeck.com/api/v7/cardinfo.php"


# NOTE: You probably don't want to be running this module on your instance. It has a bit of
#  custom code that really doesn't serve any purposes but my own. It won't hurt you if you do
#  run it, though.


class ScryfallResponse:
    def __init__(self, cards: dict, cardnames: List[str], card_map: Dict[str, dict]):
        self.cards = cards
        self.names = cardnames
        self.map = card_map

    def closest(self, query: str) -> dict:
        match = process.extractOne(query, self.names)
        return self.map[match[0]]


def scryfall_search(expr: str) -> ScryfallResponse:
    ENDPOINT = 'cards/search?'
    query = f'{API}{ENDPOINT}q={expr}'
    with requests.get(query) as response:
        if not response.ok:
            # TODO: handle error
            return None
        content = json.loads(response.content)
        cards = content['data']

        while content['has_more']:
            response = requests.get(content['next_page'])
            content = json.loads(response.content)
            cards += content['data']

        cardnames = [card['name'] for card in cards]
        card_map = {card['name']: card for card in cards}
    return ScryfallResponse(cards, cardnames, card_map)


class Cards(commands.Cog):
    """
    Card games, on motorcycles.

    Use [[MtG card name]] or {{Yu-Gi-Oh card name}} to search for cards inline.
    """

    def __init__(self, bot: Bot, session: aiohttp.ClientSession, db_file: str):
        self.bot = bot
        self.session = session
        self.db: AsyncEngine = create_async_engine(f"sqlite+aiosqlite:///{db_file}")

    def db_session(self):
        return sessionmaker(self.db, expire_on_commit=False, class_=AsyncSession)

    @commands.command()
    async def oracle(self, ctx: commands.Context, *, expr: str):
        """
        Search Scryfall for Magic: The Gathering cards.

        Full search syntax guide online: https://scryfall.com/docs/syntax
        Also available inline as [[expr]].
        """
        embeds = await self._scryfall_search(expr)
        await self._card_menu(ctx, embeds)

    async def _mtg_inline(self, message: discord.Message) -> bool:
        """
        Returns True if it found cards matching the MtG inline.
        """
        mtg_regex = r'\[\[([^\[\]]*)]]'
        match = re.search(mtg_regex, message.content)
        if type(message.channel) == discord.TextChannel:
            for member in message.channel.members:  # type: discord.Member
                if member.id == 558508371821723670:
                    if member.status == discord.Status.offline:
                        # karn exists and is online
                        pass  # we can just answer queries instead of karn :)
                    else:
                        # karn exists and is online
                        return False
        if match is not None:
            expr = match.group(1)
        else:
            return False
        resp = scryfall_search(expr)
        if len(resp.cards) == 0:
            return False
        card = resp.closest(message.content)
        for c in resp.cards:
            if c['name'].lower() == expr.lower():
                card = c
        if 'image_uris' in card:
            await message.channel.send(card['image_uris']['normal'])
        else:
            await message.channel.send(f"`'image_uris'` not present ( `{card['uri']}` ). Try: {card['scryfall_uri']}")

    async def _ygo_inline(self, message: discord.Message) -> bool:
        """
        Returns True if it found cards matching the Yu-Gi-Oh inline.
        """
        ygo_regex = r'{{([^{}]*)}}'
        match = re.search(ygo_regex, message.content)
        if not match:
            return False
        ctx = await self.bot.get_context(message)
        return await self._ygo(ctx, match.group(1), text_only=True)

    @commands.Cog.listener()
    async def on_message(self, message: discord.Message):
        if message.author.id == self.bot.user.id:
            return

        if await self._mtg_inline(message):
            return

        if await self._ygo_inline(message):
            return

    async def _card_menu(self, ctx: commands.Context, card_embeds) -> bool:
        ARROW_LEFT, ARROW_RIGHT = '\U000025c0', '\U000025b6'

        for i, em in enumerate(card_embeds):
            em.set_footer(text=f'{i + 1} of {len(card_embeds)}')

        msg = await ctx.send(embed=card_embeds[0])

        if len(card_embeds) > 1:
            await msg.add_reaction(ARROW_LEFT)
            await msg.add_reaction(ARROW_RIGHT)

        def check(rxn, user):
            if user != ctx.author:
                return False
            if rxn.message.id != msg.id:
                return False
            if rxn.emoji in [ARROW_RIGHT, ARROW_LEFT]:
                return True
            return False

        events = ['reaction_add', 'reaction_remove']
        checks = [check, check]

        i = 0

        while True:
            try:
                result, event_type = await ctx.bot.wait_for_first(events=events, checks=checks, timeout=180)
            except asyncio.TimeoutError:
                break

            reaction = result[0]
            assert type(
                reaction) is discord.Reaction, f'result type was {type(reaction)}, expected discord.Reaction'
            if reaction.emoji == ARROW_LEFT:
                i = (i - 1) % len(card_embeds)
            else:
                i = (i + 1) % len(card_embeds)

            await msg.edit(embed=card_embeds[i])

        if ctx.me.permissions_in(ctx.channel).manage_messages:
            await msg.clear_reactions()
        else:
            await msg.remove_reaction(ARROW_LEFT, member=ctx.bot.user)
            await msg.remove_reaction(ARROW_RIGHT, member=ctx.bot.user)

        return len(card_embeds) > 0

    async def _ygo(self, ctx: commands.Context, query: str, text_only: bool = False) -> bool:
        """
        Displays Yu-Gi-Oh cards in a scrollable list.

        Returns True if card(s) found, else False.
        """
        result = requests.get(YGOPRO_ENDPOINT, params={"fname": query}).json()
        # top level: dict key: data
        # second level: list of matches

        intermediate_keys = {card['name']: card for card in result['data']}
        matches = process.extractBests(query, intermediate_keys.keys(), limit=100)

        if text_only:
            cards = [intermediate_keys[match[0]] for match in matches]
            card_embeds = [self._ygo_textembed(card) for card in cards]

        else:
            card_embeds = []

            for match in matches:
                card = intermediate_keys[match[0]]
                card_url = self._ygo_url(card)

                em = discord.Embed()
                em.set_author(name=card['name'], url=card_url)
                em.set_image(url=card['card_images'][0]['image_url'])

                baninfo = self._ygo_baninfo(card)
                if baninfo is not None:
                    em.add_field(name='Banlist', value=baninfo)
                self._ygo_embed_field_sets(em, card, maxlen=4000)

                card_embeds.append(em)

        return await self._card_menu(ctx, card_embeds)

    @commands.command()
    async def ygo(self, ctx: commands.Context, *, query):
        """
        Search YGOPro for Yu-Gi-Oh cards, as images.

        Also available inline as {{card name}}.
        """
        await self._ygo(ctx, query, text_only=False)

    @commands.command()
    async def ygot(self, ctx: commands.Context, *, query):
        """
        Search YGOPro for Yu-Gi-Oh cards, as text.

        Also available inline as {{card name}}.
        """
        await self._ygo(ctx, query, text_only=True)

    async def _scryfall_search(self, query: str) -> Optional[List[discord.Embed]]:
        resp = await self.session.get(SCRYFALL_SEARCH_ENDPOINT, params={"q": query})
        content = await resp.json()
        cards: List[Dict[str, Any]] = content.get("data")
        if cards is None:
            # log an error
            return None
        embeds: List[discord.Embed] = await asyncio.gather(*[self._mtg_embed(card) for card in cards])
        return embeds

    async def _mtg_text(self, card_id: str) -> Optional[str]:
        """
        Retrieve card as text format from own db cache if it exists, otherwise pull it and cache it.
        """
        # TODO: Refresh the cache if it's out of date by... a month? That's what the cache_time field exists for.
        async with self.db.begin() as conn:
            result = await conn.execute(select(ScryfallText).where(ScryfallText.scryfall_id == card_id))
            result = result.one_or_none()
        if result:
            return result.text
        resp = await self.session.get(f"{SCRYFALL_CARD_ID_ENDPOINT}/{card_id}", params={"format": "text"})
        text = await resp.text()
        if not text:
            return None

        async_session = sessionmaker(
            self.db,
            expire_on_commit=False,
            class_=AsyncSession,
        )
        async with async_session() as session:
            session.add_all(
                [ScryfallText(scryfall_id=card_id, cache_time=datetime.now(), text=text)]
            )
            await conn.commit()
        return text

    @staticmethod
    def _format_mtg_text(text: str) -> str:
        # TODO: Insert mana symbols, etc.
        return text.replace("(", "_(").replace(")", ")_")

    async def _mtg_embed(self, card: dict, session=None) -> discord.Embed:
        """
        Returns a text embed for a Scryfall card dictionary.
        """
        if not session:
            session = self.session
        em = discord.Embed()
        colors = card.get("colors", [])  # use the card color, lol
        if len(colors) == 0:
            color = discord.Color(0xAAAAAA)  # colorless
        elif len(colors) == 1:
            color = {
                "W": discord.Color(0xffffff),  # white
                "U": discord.Color(0x1166BB),  # blue
                "B": discord.Color(0x000000),  # black
                "R": discord.Color(0xD02020),  # red
                "G": discord.Color(0x007240),  # green
            }[colors[0].upper()]
        else:
            color = discord.Color(0xAA8833)  # multicolored -> gold
        em.colour = color  # stupid brits
        em.set_thumbnail(url=card.get("image_uris", {}).get("normal"))

        text = await self._mtg_text(card_id=card.get("id"))
        if text:
            lines = text.split("\n")
            em.description = self._format_mtg_text("\n".join(lines[1:]))
            card_title = self._format_mtg_text(lines[0])
        else:
            em.description = "_No text found._"
            card_title = card.get("name", "???")

        card_url = card.get("scryfall_uri")
        em.set_author(name=card_title, url=card_url)
        return em

    @staticmethod
    def _ygo_textembed(card: dict) -> discord.Embed:
        """
        Returns a text embed for a YGOProDeck card dictionary.
        """
        em = discord.Embed()
        color = Cards._ygocolor(card)
        if color:
            em.colour = color

        em.set_thumbnail(url=card['card_images'][0]['image_url'])

        card_url = Cards._ygo_url(card)
        em.set_author(name=card['name'], url=card_url)
        em.description = card['desc']

        supertype = Cards._ygo_supertype(card)
        if supertype == 'Monster':
            # TODO: Once Discord figures out a way to do embed fields as double columns rather than only options of
            #  single / triple / overflow, update this to be:
            #       level, attribute
            #       type,  atk/def

            if 'level' in card:
                if 'xyz' in card['type'].lower():
                    em.add_field(name='Rank', value=str(card['level']), inline=False)
                else:
                    em.add_field(name='Level', value=str(card['level']), inline=False)

            em.add_field(name='Attribute', value=card['attribute'], inline=False)
            em.add_field(name='Type', value=f'[{card["race"]} / {card["type"]}]', inline=False)

            if 'def' in card:
                em.add_field(name='ATK/DEF', value=f'ATK/{card["atk"]},  DEF/{card["def"]}', inline=False)
            elif 'linkval' in card:
                em.add_field(name='ATK/LINK', value=f'ATK/{card["atk"]},  LINK-{card["linkval"]}', inline=False)

            if 'scale' in card:
                # for pendulum monsters
                em.add_field(name='Pendulum Scale', value=f'{card["scale"]} / {card["scale"]}', inline=False)
            if 'linkmarkers' in card:
                # for link monsters
                em.add_field(name='Link Markers', value=card['linkmarkers'], inline=False)
        elif supertype == 'Spell':
            em.add_field(name='Type', value=card['race'], inline=False)
        elif supertype == 'Trap':
            em.add_field(name='Type', value=card['race'], inline=False)
        else:
            # something went wrong
            em.description = f'Type info could not be found for `{card["name"]}`.'
            return em

        if 'archetype' in card:
            archetype_url = Cards._ygo_archetype_url(card)
            if archetype_url:
                em.add_field(name='Archetype', value=f'[{card["archetype"]}]({archetype_url})')

        baninfo = Cards._ygo_baninfo(card)
        if baninfo is not None:
            em.add_field(name='Banlist', value=baninfo, inline=False)
        if 'card_sets' in card:
            Cards._ygo_embed_field_sets(em, card, maxlen=3000)
        return em

    @staticmethod
    def _ygo_embed_field_sets(em: discord.Embed, card: dict, maxlen: int = 4000):
        if 'card_sets' not in card:
            return

        sets = []
        for set_info in card['card_sets']:
            set_url = Cards._ygo_set_url(set_info)
            text = '[{} {}]({})'.format(set_info['set_name'], set_info['set_rarity_code'], set_url)
            sets.append(text)
        sets_text = ' | '.join(sets)
        if len(sets_text) > maxlen:
            card_url = Cards._ygo_url(card)
            em.add_field(name='Sets',
                         value=f'Listing all the sets this card has appeared in would overflow the embed, check [its ygoprodeck page]({card_url}).')
        else:
            if len(sets_text) <= 1000:
                em.add_field(name='Sets', value=sets_text, inline=False)
            else:
                subsets = []
                length = 0
                n = 1
                for s in sets:
                    if length + len(s) + 3 > 1000:
                        em.add_field(name=f'Sets ({n})', value=' | '.join(subsets), inline=False)
                        n += 1
                        subsets = []
                        length = 0
                    subsets.append(s)
                    length += len(s) + 3  # the separator is 3 chars long
                if len(subsets) > 0:
                    em.add_field(name=f'Sets ({n})', value=' | '.join(subsets), inline=False)

    @staticmethod
    def _ygo_url(card: dict) -> str:
        base_card_url = 'https://db.ygoprodeck.com/card/?search='
        return base_card_url + urllib.parse.quote(card['name'])

    @staticmethod
    def _ygo_set_url(set_info: dict) -> str:
        """
        As a card can have multiple sets, this needs to take a set dict rather than a card dict.
        """
        base_set_url = 'https://db.ygoprodeck.com/set/?search='
        return base_set_url + urllib.parse.quote(set_info['set_name'])

    @staticmethod
    def _ygo_archetype_url(card: dict) -> Optional[str]:
        if 'archetype' not in card:
            return None
        base_archetype_url = 'https://db.ygoprodeck.com/search/?&archetype='
        return base_archetype_url + urllib.parse.quote(card['archetype'])

    @staticmethod
    def _ygo_supertype(card: dict) -> Optional[str]:
        cardtype = card['type']
        if 'monster' in cardtype.lower():
            return 'Monster'
        if 'spell' in cardtype.lower():
            return 'Spell'
        if 'trap' in cardtype.lower():
            return 'Trap'
        return None

    @staticmethod
    def _ygo_baninfo(card: dict) -> Optional[str]:
        if 'banlist_info' in card:
            bans = []
            if 'ban_tcg' in card['banlist_info']:
                bans.append(f"TCG: {card['banlist_info']['ban_tcg']}")
            if 'ban_ocg' in card['banlist_info']:
                bans.append(f"OCG: {card['banlist_info']['ban_ocg']}")
            if 'ban_goat' in card['banlist_info']:
                bans.append(f"Goat: {card['banlist_info']['ban_goat']}")

            return ' | '.join(bans)
        return None

    @staticmethod
    def _ygocolor(card: dict) -> Optional[discord.Colour]:
        """
        Unfortunately will never support Pendulums, as gradients are not a thing on Discord.

        May support Egyptian Gods at some point.
        """
        color_dict = {
            'normal monster': 0xc9b175,
            'normal tuner monster': 0xc9b175,

            'effect monster': 0xc26727,
            'flip effect monster': 0xc26727,
            'tuner monster': 0xc26727,
            'union effect monster': 0xc26727,
            'gemini monster': 0xc26727,

            'synchro monster': 0xfefefe,
            'synchro tuner monster': 0xfefefe,

            'ritual monster': 0x446ec7,
            'ritual effect monster': 0x446ec7,  # yu-gi-oh drives me nuts with how it codifies typelines
            'fusion monster': 0x9051a6,
            'xyz monster': 0x000000,
            'link monster': 0x2652ab,

            'spell card': 0x30ab83,
            'trap card': 0xb135b5,
        }
        if card['type'].lower() in color_dict:
            return discord.Colour(color_dict[card['type'].lower()])
        return None

    @commands.command(name='dt')
    async def duel_terminal(self, ctx: commands.Context, dt_num: str, num_cards: int = 1):
        """
        Pull Duel Terminal cards.

        Pull ratios are assumed to be identical to those in Dark Legends, etc (11:1, 1:1, 1:5, 1:12).
        """
        if num_cards > 100:
            await ctx.send('Pick a lower number of cards.')
            return
        elif num_cards < 1:
            num_cards = 1

        COMMONS_PER_PACK = 6  # we're deciding there's 10 cards per pack so that's 9 common slots

        dt_nums = ['1', '2', '3', '4', '5a', '5b', '6a', '6b', '7a', '7b']
        if dt_num.lower() not in dt_nums:
            await ctx.send(f'{dt_num} not a valid Duel Terminal (1-7).')
            return

        dt_name = f'Duel Terminal {dt_num}'

        cards = requests.get(YGOPRO_ENDPOINT, params={"cardset": dt_name}).json()["data"]

        # This isn't actually used, but it's useful to keep track of how I arrived at these numbers
        # pull_ratios = {
        #     '(DNPR)': 660,  # 11:1
        #     '(DRPR)': 60,   # 1:1
        #     '(DSPR)': 12,   # 1:5
        #     '(DUPR)': 5,    # 1:12
        # }

        rarity_dict = {
            '(DNPR)': [],  # C
            '(DRPR)': [],  # R
            '(DSPR)': [],  # SR
            '(DUPR)': [],  # UR
            # '': []  # duel terminal secret rare doesn't exist in the TCG (yet?)
        }

        for card in cards:
            for card_set in card['card_sets']:
                if card_set['set_name'].lower() == dt_name.lower():
                    if card_set['set_rarity_code'] not in rarity_dict:
                        # When rarities are missing, treat them as commons:
                        card_set['set_rarity_code'] = '(DNPR)'
                    rarity_dict[card_set['set_rarity_code']].append(card)

        pulls = {}
        c_odds = COMMONS_PER_PACK * 1 * 5 * 12
        r_odds = 5 * 12
        sr_odds = 12
        ur_odds = 5
        for i in range(num_cards):
            rand = random.randint(0, c_odds + r_odds + sr_odds + ur_odds)

            if rand < c_odds:
                # common
                rarity = '(DNPR)'
            elif rand < c_odds + r_odds:
                # rare
                rarity = '(DRPR)'
            elif rand < c_odds + r_odds + sr_odds:
                # super rare
                rarity = '(DSPR)'
            else:
                # ultra rare
                rarity = '(DUPR)'

            pull = random.choice(rarity_dict[rarity])
            pull['num'] = 1
            pull['rarity'] = rarity

            if pull['name'] in pulls:
                pulls[pull['name']]['num'] += 1
            else:
                pulls[pull['name']] = pull

        pulls = [card for card in pulls.values()]
        pulls = sorted(pulls, key=lambda x: x['name'].lower())
        result = ''
        for card in pulls:
            # I don't want to use the awful rarity symbols
            rarity = {
                '(DNPR)': 'C',
                '(DRPR)': 'R',
                '(DSPR)': 'SR',
                '(DUPR)': 'UR',
            }[card['rarity']]
            result += f'{card["num"]}x {card["name"]} ({rarity})\n'

        await ctx.send(result)

    @commands.command(name='ygocsv')
    async def collection_to_csv(self, ctx: commands.Context):
        """
        Exports a YGOProDeck collection CSV to something more detailed.

        I suggest importing the output CSV to Google sheets / MS Excel so you can easily filter it.
        """
        ENDPOINT = 'https://db.ygoprodeck.com/api/v7/cardinfo.php'

        if len(ctx.message.attachments) != 1:
            await ctx.send(f'Attach exactly one (1) item! ({len(ctx.message.attachments)} found.)')
            return

        ls_cards = requests.get(ENDPOINT).json()['data']
        cards = {}

        for card in ls_cards:
            cards[card['id']] = card

        attachment = ctx.message.attachments[0]
        with io.BytesIO() as buffer:
            await attachment.save(buffer)
            csv_contents = [line.decode('utf-8') for line in buffer.readlines()]

        collection = {}
        reader = csv.DictReader(csv_contents)
        for card_row in reader:
            card_id = int(card_row['cardid'])
            if card_id in cards:
                card = cards[card_id]
            else:
                try:
                    card = requests.get(ENDPOINT + f'?id={card_id}').json()['data'][0]
                except Exception as e:
                    await ctx.send(f'Could not retrieve data for card ID: `{card_id}`.')
                    continue

            key = f"{card['id']}-{card_row['cardcode']}"
            if card_row['card_edition'] == '1st Edition':
                key += '-1st'

            collection[key] = {
                'quantity': int(card_row['cardq']),
                'id': card['id'],
                'name': card['name'],
                'type': self._ygo_supertype(card),
                'subtype': card['type'],
                'atk': card['atk'] if 'atk' in card else None,
                'def': card['def'] if 'def' in card else None,
                'level': card['level'] if 'level' in card else None,
                'scale': card['scale'] if 'scale' in card else None,
                'link': card['linkval'] if 'linkval' in card else None,
                'race': card['race'],
                'attribute': card['attribute'] if 'attribute' in card else None,
                'desc': card['desc'],
                'archetype': card['archetype'] if 'archetype' in card else '',
                'set': card_row['cardset'],
                'rarity': card_row['cardrarity'],
                'set code': card_row['cardcode'],
            }

        ls_collection = list(collection.values())
        ls_collection = sorted(ls_collection, key=lambda x: x['name'])
        keys = ls_collection[0].keys()

        with io.StringIO() as csv_out:
            writer = csv.DictWriter(csv_out, keys)
            writer.writeheader()
            writer.writerows(ls_collection)
            csv_out.seek(0)
            await ctx.send(f'Processed your collection.',
                           file=discord.File(csv_out, filename=f'{ctx.author} collection.csv'))

    @commands.command(name="sftext", aliases=["sftest"])
    async def sftest(self, ctx: commands.Context, *, expr: str):
        embeds = await self._scryfall_search(expr)
        await ctx.send(embed=embeds[0])


async def create_metadata(db):
    async with db.begin() as conn:
        await conn.run_sync(Base.metadata.create_all)
        # await conn.run_sync(meta.create_all)


def setup_sync(bot: Bot):
    db_dir = 'databases/'
    db_file = f'{db_dir}/scryfall.db'
    if not Path(db_file).exists():
        Path(db_dir).mkdir(exist_ok=True)

    session = aiohttp.ClientSession(loop=bot.loop)
    cog = Cards(bot, session, db_file)

    asyncio.run(create_metadata(cog.db))
    bot.add_cog(cog)


async def setup_async(bot: Bot):
    db_dir = 'databases/'
    db_file = f'{db_dir}/scryfall.db'
    if not Path(db_file).exists():
        Path(db_dir).mkdir(exist_ok=True)

    async with aiohttp.ClientSession as session:
        cog = Cards(bot, session, db_file)
    await create_metadata(cog.db)
    await bot.add_cog(cog)


__discord_major_version = int(discord.__version__.split(".")[0])

<<<<<<< HEAD
async def setup(bot: Bot):
    await bot.add_cog(Cards(bot))
=======
if __discord_major_version == 1:
    setup = setup_sync
elif __discord_major_version >= 2:
    setup = setup_async
else:
    raise Exception(f"UNHANDLED discord.py VERSION: {discord.__version__}")
>>>>>>> ef4018ea
<|MERGE_RESOLUTION|>--- conflicted
+++ resolved
@@ -705,14 +705,5 @@
 
 __discord_major_version = int(discord.__version__.split(".")[0])
 
-<<<<<<< HEAD
 async def setup(bot: Bot):
-    await bot.add_cog(Cards(bot))
-=======
-if __discord_major_version == 1:
-    setup = setup_sync
-elif __discord_major_version >= 2:
-    setup = setup_async
-else:
-    raise Exception(f"UNHANDLED discord.py VERSION: {discord.__version__}")
->>>>>>> ef4018ea
+    await bot.add_cog(Cards(bot))